// -*- mode: c++; c-file-style: "k&r"; c-basic-offset: 4 -*-
/***********************************************************************
 *
 * common/library.h
 *   Generic libos implementation
 *
 * Copyright 2018 Irene Zhang  <irene.zhang@microsoft.com>
 *
 * Permission is hereby granted, free of charge, to any person
 * obtaining a copy of this software and associated documentation
 * files (the "Software"), to deal in the Software without
 * restriction, including without limitation the rights to use, copy,
 * modify, merge, publish, distribute, sublicense, and/or sell copies
 * of the Software, and to permit persons to whom the Software is
 * furnished to do so, subject to the following conditions:
 *
 * The above copyright notice and this permission notice shall be
 * included in all copies or substantial portions of the Software.
 *
 * THE SOFTWARE IS PROVIDED "AS IS", WITHOUT WARRANTY OF ANY KIND,
 * EXPRESS OR IMPLIED, INCLUDING BUT NOT LIMITED TO THE WARRANTIES OF
 * MERCHANTABILITY, FITNESS FOR A PARTICULAR PURPOSE AND
 * NONINFRINGEMENT. IN NO EVENT SHALL THE AUTHORS OR COPYRIGHT HOLDERS
 * BE LIABLE FOR ANY CLAIM, DAMAGES OR OTHER LIABILITY, WHETHER IN AN
 * ACTION OF CONTRACT, TORT OR OTHERWISE, ARISING FROM, OUT OF OR IN
 * CONNECTION WITH THE SOFTWARE OR THE USE OR OTHER DEALINGS IN THE
 * SOFTWARE.
 *
 **********************************************************************/
 
#ifndef _COMMON_LIBRARY_H_
#define _COMMON_LIBRARY_H_

#include "include/io-queue.h"
#include "queue.h"
#include <list>
#include <unordered_map>
#include <thread>
#include <assert.h>
#include <unistd.h>

#define BUFFER_SIZE 1024
#define MAGIC 0x10102010
#define PUSH_MASK 0x1
#define TOKEN_MASK 0xFF00000
#define QUEUE_MASK 0xFFFF0000
#define IS_PUSH(t) t & PUSH_MASK
// qtoken format
// | 16 bits = hash(thread_id) | 47 bits = token | 1 bit = push or pop |

namespace Zeus {

thread_local static int64_t queue_counter = 0;
thread_local static int64_t token_counter = 0;
thread_local static std::hash<std::thread::id> hasher;
thread_local static uint64_t hash;
    
template <class QueueType>
class QueueLibrary
{
    std::unordered_map<int, QueueType> queues;
    std::unordered_map<qtoken, int> pending;
    
public:

    QueueLibrary() {
        hash = hasher(std::this_thread::get_id());
        queue_counter = hash & QUEUE_MASK;
        token_counter = hash & TOKEN_MASK;
    };

    // ================================================
    // Queue Management functions
    // ================================================

    int HasQueue(int qd) {
        int ret = (queues.find(qd) != queues.end());
        return ret;
    };

    QueueType& GetQueue(int qd) {
        assert(HasQueue(qd));
        return queues.at(qd);
    };
    
    qtoken GetNewToken(int qd, bool isPush) {

        qtoken t = (token_counter == -2) ?
            // skip the range including -1 and 0
            (token_counter += 4) :
            (token_counter += 2);
        if (isPush) t |= PUSH_MASK;
        //printf("GetNewTokan qd:%d\n", qd);
        assert((t & TOKEN_MASK) == (hash & TOKEN_MASK));

        pending[t] = qd;
        return t;
    };

    QueueType& NewQueue(BasicQueueType type) {
        int qd = queue_counter++;
        queues[qd] = new QueueType(type, qd);
        return queues[qd];
    };

    void InsertQueue(QueueType q) {
        printf("library.h/InsertQueue() qd: %d\n", q.GetQD());
        assert(queues.find(q.GetQD()) == queues.end());
        queues[q.GetQD()] = q;
    };


    void RemoveQueue(int qd) {
        assert(queues.find(qd) != queues.end());
        queues.erase(qd);    
    };

    // ================================================
    // Generic interfaces to libOS syscalls
    // ================================================

    int queue(int domain, int type, int protocol) {
        int qd = QueueType::queue(domain, type, protocol);
        if (qd > 0)
            InsertQueue(QueueType(NETWORK_Q, qd));
        return qd;
    };

    int bind(int qd, struct sockaddr *saddr, socklen_t size) {
        QueueType &q = GetQueue(qd);
        return q.bind(saddr, size);
    };

    int accept(int qd, struct sockaddr *saddr, socklen_t *size) {
        QueueType &q = GetQueue(qd);
        int newqd = q.accept(saddr, size);
<<<<<<< HEAD
        if (newqd != -1)
=======
        if (newqd != -1){
            printf("will InsertQueue for newqd:%d\n", newqd);
>>>>>>> 8b870fb2
            InsertQueue(QueueType(NETWORK_Q, newqd));
        }
        return newqd;
    };

    int listen(int qd, int backlog) {
        QueueType &q = GetQueue(qd);
        return q.listen(backlog);
    };

    int connect(int qd, struct sockaddr *saddr, socklen_t size) {
        QueueType &q = GetQueue(qd);
        int newqd = q.connect(saddr, size);
        if (newqd > 0)
            InsertQueue(QueueType(NETWORK_Q, newqd));
        return newqd;
    };

    int open(const char *pathname, int flags) {
        // use the fd as qd
        int qd = QueueType::open(pathname, flags);
        if (qd > 0)
            InsertQueue(QueueType(FILE_Q, qd));
        return qd;
    };

    int open(const char *pathname, int flags, mode_t mode) {
        // use the fd as qd
        int qd = QueueType::open(pathname, flags, mode);
        if (qd > 0)
            InsertQueue(QueueType(FILE_Q, qd));
        return qd;
    };

    int creat(const char *pathname, mode_t mode) {
        // use the fd as qd
        int qd = QueueType::creat(pathname, mode);
        if (qd > 0)
            InsertQueue(QueueType(FILE_Q, qd));
        return qd;
    };
    
    int close(int qd) {
        if (!HasQueue(qd))
            return -1;
        
        QueueType &queue = GetQueue(qd);
        int res = queue.close();
        RemoveQueue(qd);    
        return res;
    };

    int qd2fd(int qd) {
        if (!HasQueue(qd))
            return -1;
        QueueType &q = GetQueue(qd);
        return q.fd();
    };
    
    qtoken push(int qd, struct Zeus::sgarray &sga) {
        if (!HasQueue(qd))
            return -1;
        
        QueueType &queue = GetQueue(qd);
        if (queue.GetType() == FILE_Q)
            // pushing to files not implemented yet
            return -1;

        qtoken t = GetNewToken(qd, true);
        ssize_t res = queue.push(t, sga);
        // if push returns 0, then the sga is enqueued, but not pushed
        if (res == 0) {
            return t;
        } else {
            // if push returns something else, then sga has been
            // successfully pushed
            return 0;
        }
    };

    qtoken pop(int qd, struct Zeus::sgarray &sga) {
        if (!HasQueue(qd))
            return -1;
        
        QueueType &queue = GetQueue(qd);
        if (queue.GetType() == FILE_Q)
            // popping from files not implemented yet
            return -1;

        qtoken t = GetNewToken(qd, false);
        ssize_t res = queue.pop(t, sga);
        if (res == 0) {
            return t;
        } else {
            // if push returns something else, then sga has been
            // successfully popped and result is in sga
            return 0;
        }
    };

    ssize_t light_pop(int qd, struct Zeus::sgarray &sga) {
        //printf("call light_pop\n");
        if (!HasQueue(qd))
            return -1;
        
        QueueType &queue = GetQueue(qd);
        if (queue.GetType() == FILE_Q)
            // popping from files not implemented yet
            return -1;

        qtoken t = GetNewToken(qd, false);
        ssize_t res = queue.light_pop(t, sga);
        return res;
    };

    ssize_t wait(qtoken qt, struct sgarray &sga) {
        auto it = pending.find(qt);
        assert(it != pending.end());
        int qd = it->second;
        assert(HasQueue(qd));

        QueueType &queue = GetQueue(qd);
        if (queue.GetType() == FILE_Q)
            // waiting on files not implemented yet
            return 0;

        return queue.wait(qt, sga); 
    }

    ssize_t wait_any(qtoken *qts,
                     size_t num_qts,
                     struct sgarray &sga) {
        ssize_t res = 0;
        QueueType *qs[num_qts];
        for (unsigned int i = 0; i < num_qts; i++) {
            auto it = pending.find(qts[i]);
            assert(it != pending.end());
            auto it2 = queues.find(it->second);
            qs[i] = &it2->second;
        }
        
        while (res == 0) {
            for (unsigned int i = 0; i < num_qts; i++) {
                res = qs[i]->poll(qts[i], sga);
                if (res != 0) break;
            }
        }

        return res;
    };
            
    ssize_t wait_all(qtoken *qts,
                     size_t num_qts,
                     struct sgarray *sgas) {
        ssize_t res = 0;
        for (unsigned int i = 0; i < num_qts; i++) {
            auto it = pending.find(qts[i]);
            assert(it != pending.end());
            QueueType &q = GetQueue(it->second);
            ssize_t r = q.wait(qts[i], sgas[i]);
            if (r > 0) res += r;
        }
        return res;
    }

    ssize_t blocking_push(int qd,
                          struct sgarray &sga) {
        if (!HasQueue(qd))
            return -1;
        
        QueueType &queue = GetQueue(qd);
        if (queue.GetType() == FILE_Q)
            // popping from files not implemented yet
            return -1;

        qtoken t = GetNewToken(qd, true);
        ssize_t res = queue.push(t, sga);
        if (res == 0) {
            return wait(t, sga);
        } else {
            // if push returns something else, then sga has been
            // successfully popped and result is in sga
            return res;
        }
    }

    ssize_t blocking_pop(int qd,
                         struct sgarray &sga) {
        if (!HasQueue(qd))
            return -1;
        
        QueueType &queue = GetQueue(qd);
        if (queue.GetType() == FILE_Q)
            // popping from files not implemented yet
            return -1;

        qtoken t = GetNewToken(qd, false);
        ssize_t res = queue.pop(t, sga);
        if (res == 0) {
            return wait(t, sga);
        } else {
            // if push returns something else, then sga has been
            // successfully popped and result is in sga
            return res;
        }
    }

    int merge(int qd1, int qd2) {
        if (!HasQueue(qd1) || !HasQueue(qd2))
            return -1;

        return 0;
    };

    int filter(int qd, bool (*filter)(struct sgarray &sga)) {
        if (!HasQueue(qd))
            return -1;

        return 0;
    };

};

} // namespace Zeus
#endif /* _COMMON_LIBRARY_H_ */<|MERGE_RESOLUTION|>--- conflicted
+++ resolved
@@ -104,7 +104,7 @@
     };
 
     void InsertQueue(QueueType q) {
-        printf("library.h/InsertQueue() qd: %d\n", q.GetQD());
+        //printf("library.h/InsertQueue() qd: %d\n", q.GetQD());
         assert(queues.find(q.GetQD()) == queues.end());
         queues[q.GetQD()] = q;
     };
@@ -134,12 +134,7 @@
     int accept(int qd, struct sockaddr *saddr, socklen_t *size) {
         QueueType &q = GetQueue(qd);
         int newqd = q.accept(saddr, size);
-<<<<<<< HEAD
-        if (newqd != -1)
-=======
-        if (newqd != -1){
-            printf("will InsertQueue for newqd:%d\n", newqd);
->>>>>>> 8b870fb2
+        if (newqd != -1) {
             InsertQueue(QueueType(NETWORK_Q, newqd));
         }
         return newqd;
